import React, { useEffect } from 'react';
import { Link } from 'react-router-dom';
import './Home.css';

// Example images (replace with your own or use public domain PDB images)
const EXAMPLES = [
  {
    name: '1CRN',
    img: 'https://cdn.rcsb.org/images/structures/1crn_assembly-1.jpeg',
    desc: 'Crambin (small protein)',
    pdb: '1CRN',
    link: 'https://www.rcsb.org/structure/1CRN',
  },
  {
    name: '4HHB',
    img: 'https://cdn.rcsb.org/images/structures/4hhb_assembly-1.jpeg',
    desc: 'Hemoglobin',
    pdb: '4HHB',
    link: 'https://www.rcsb.org/structure/4HHB',
  },
  {
    name: '1BNA',
    img: 'https://cdn.rcsb.org/images/structures/1bna_assembly-1.jpeg',
    desc: 'DNA Dodecamer',
    pdb: '1BNA',
    link: 'https://www.rcsb.org/structure/1BNA',
  },
];

export default function Home() {

  useEffect(() => {
    // Wait until the 3Dmol script is loaded and viewers are initialized
    const timeout = setTimeout(() => {
      if (window.$3Dmol && window.$3Dmol.viewers) {
        const viewers = Object.values(window.$3Dmol.viewers);
        if (viewers.length > 0) {
          setInterval(() => {
            viewers.forEach((v, i) => {
              v.rotate(1);
              v.setClickable(false);
              if (i === 0) v.setZoomLimits(100, 100);   // 1CRN closer
              else if (i === 1) v.setZoomLimits(250, 250); // 4HHB medium
              else v.setZoomLimits(150, 150);
            });
          }, 50);
        }
      }
    }, 500); // wait ~0.5 seconds for auto-render to finish

    return () => clearTimeout(timeout);
  }, []);

  return (
    <div className="home-container">
      <div className="hero">
        <div className="hero-bg-anim" aria-hidden="true">
        </div>
        <div className="hero-inner">
<<<<<<< HEAD
          <h1 className="title">MolViz AI</h1>
          <p className="subtitle">AI-powered molecular analysis with quantum chemistry, machine learning, and natural language insights.</p>
=======
          <h1 className="title">MolViz</h1>
          <p className="subtitle">Interactive 3D molecular visualization — load CIF or PDB files and explore molecular structures with ease.</p>
>>>>>>> 433b3116
          <div className="hero-cta">
            <Link className="cta-button primary" to="/quantum">Quantum Chemistry</Link>
            <Link className="cta-button secondary" to="/analysis">AI Analysis</Link>
            <Link className="cta-button tertiary" to="/viewer">3D Viewer</Link>
            <a className="cta-outline" href="https://3dmol.org/" target="_blank" rel="noreferrer">About 3Dmol.js</a>
          </div>
        </div>
      </div>

      <main className="content">
        <section className="examples-section fade-in">
          <h2>Examples</h2>
          <div className="examples-row">
            {EXAMPLES.map(ex => (
              <div className="example-card" key={ex.name}>
                <div className="example-img-wrap">
                  <div
                    className="viewer_3Dmoljs"
                    style={{
                      width: '220px',
                      height: '220px',
                      position: 'relative',
                      borderRadius: '8px',
                    }}
                    data-pdb={ex.pdb}
                    data-backgroundcolor="0x000000"
                    data-style='{"cartoon":{"color":"spectrum"}}'
                    data-ui="false"
                  ></div>

                </div>
                <div className="example-label">{ex.name}</div>
                <div className="example-desc">{ex.desc}</div>
              </div>
            ))}
          </div>
        </section>

        <section className="cards fade-in">
          <article className="card">
<<<<<<< HEAD
            <div className="card-icon">⚛️</div>
            <h3>Quantum Chemistry</h3>
            <p>VQE, EOM, time evolution, and spectral estimation using cutting-edge quantum computing.</p>
          </article>

          <article className="card">
            <div className="card-icon">🔬</div>
            <h3>Quantum Spectroscopy</h3>
            <p>Interactive absorption/emission spectra with phase estimation and shadow tomography.</p>
          </article>

          <article className="card">
            <div className="card-icon">⏰</div>
            <h3>Quantum Dynamics</h3>
            <p>Trotterized time evolution for reaction mechanisms and electron transfer processes.</p>
          </article>

          <article className="card">
            <div className="card-icon">🧠</div>
            <h3>AI Analysis</h3>
            <p>ML predictions, drug-likeness scoring, and Gemini-powered quantum chemistry insights.</p>
          </article>

          <article className="card">
            <div className="card-icon">🎯</div>
            <h3>Error Mitigation</h3>
            <p>Advanced noise resilience with confidence scores and statistical error analysis.</p>
          </article>

          <article className="card">
            <div className="card-icon">🔬</div>
            <h3>3D Visualization</h3>
            <p>Interactive molecular viewer with quantum orbital visualization and real-time manipulation.</p>
          </article>
        </section>

        <section className="instructions">
          <h2>Get started with Quantum Chemistry</h2>
=======
            <div className="card-icon card-anim">{/* animated icon */}
              <svg width="32" height="32" viewBox="0 0 32 32"><circle cx="16" cy="16" r="12" fill="#4ef0ff" opacity="0.2"><animate attributeName="r" values="12;14;12" dur="2s" repeatCount="indefinite" /></circle><circle cx="16" cy="16" r="6" fill="#4ef0ff" opacity="0.5"><animate attributeName="r" values="6;8;6" dur="2s" repeatCount="indefinite" /></circle></svg>
            </div>
            <h3>Quick load</h3>
            <p>Upload or paste a CIF or PDB file and render the structure instantly.</p>
          </article>

          <article className="card">
            <div className="card-icon card-anim">
              <svg width="32" height="32" viewBox="0 0 32 32"><rect x="8" y="8" width="16" height="16" rx="8" fill="#9b5cff" opacity="0.2"><animate attributeName="rx" values="8;12;8" dur="2s" repeatCount="indefinite" /></rect></svg>
            </div>
            <h3>Flexible styles</h3>
            <p>View protein cartoons, sticks, surfaces and switch representations for clarity.</p>
          </article>

          <article className="card">
            <div className="card-icon card-anim">
              <svg width="32" height="32" viewBox="0 0 32 32"><polygon points="16,4 28,28 4,28" fill="#4ef0ff" opacity="0.2"><animate attributeName="points" values="16,4 28,28 4,28;16,8 28,24 4,24;16,4 28,28 4,28" dur="2s" repeatCount="indefinite" /></polygon></svg>
            </div>
            <h3>Fast & lightweight</h3>
            <p>Uses the efficient 3Dmol.js viewer for responsive interaction even on large molecules.</p>
          </article>
        </section>

        <section className="instructions fade-in">
          <h2>Get started</h2>
>>>>>>> 433b3116
          <ol>
            <li>Click "Quantum Chemistry" to access the advanced quantum computing platform.</li>
            <li>Input your molecule and configure quantum simulation parameters (VQE, EOM, time evolution).</li>
            <li>Run quantum circuits for ground state, excited states, and spectral estimation.</li>
            <li>Explore interactive quantum spectroscopy and time evolution dynamics.</li>
            <li>Get AI-powered insights with confidence scores and error analysis.</li>
          </ol>

          <div className="example-molecules">
            <h3>Try these quantum chemistry examples:</h3>
            <div className="example-grid">
              <div className="example-item">
                <strong>Benzene (Aromatic)</strong>
                <code>C1=CC=CC=C1</code>
              </div>
              <div className="example-item">
                <strong>Ethylene (π-system)</strong>
                <code>C=C</code>
              </div>
              <div className="example-item">
                <strong>Formaldehyde (Carbonyl)</strong>
                <code>C=O</code>
              </div>
            </div>
          </div>

          <div className="notes">
            <strong>Advanced Features:</strong> VQE ground state calculations, EOM excited states, Trotterized time evolution, phase estimation spectroscopy, error mitigation, and quantum confidence scoring.
          </div>
        </section>
      </main>
    </div>
  );
}<|MERGE_RESOLUTION|>--- conflicted
+++ resolved
@@ -57,13 +57,8 @@
         <div className="hero-bg-anim" aria-hidden="true">
         </div>
         <div className="hero-inner">
-<<<<<<< HEAD
-          <h1 className="title">MolViz AI</h1>
-          <p className="subtitle">AI-powered molecular analysis with quantum chemistry, machine learning, and natural language insights.</p>
-=======
           <h1 className="title">MolViz</h1>
-          <p className="subtitle">Interactive 3D molecular visualization — load CIF or PDB files and explore molecular structures with ease.</p>
->>>>>>> 433b3116
+          <p className="subtitle">Interactive 3D molecular visualization — load PDB files and explore structures with ease.</p>
           <div className="hero-cta">
             <Link className="cta-button primary" to="/quantum">Quantum Chemistry</Link>
             <Link className="cta-button secondary" to="/analysis">AI Analysis</Link>
@@ -74,103 +69,28 @@
       </div>
 
       <main className="content">
-        <section className="examples-section fade-in">
-          <h2>Examples</h2>
-          <div className="examples-row">
-            {EXAMPLES.map(ex => (
-              <div className="example-card" key={ex.name}>
-                <div className="example-img-wrap">
-                  <div
-                    className="viewer_3Dmoljs"
-                    style={{
-                      width: '220px',
-                      height: '220px',
-                      position: 'relative',
-                      borderRadius: '8px',
-                    }}
-                    data-pdb={ex.pdb}
-                    data-backgroundcolor="0x000000"
-                    data-style='{"cartoon":{"color":"spectrum"}}'
-                    data-ui="false"
-                  ></div>
-
-                </div>
-                <div className="example-label">{ex.name}</div>
-                <div className="example-desc">{ex.desc}</div>
-              </div>
-            ))}
-          </div>
-        </section>
-
-        <section className="cards fade-in">
+        <section className="cards">
           <article className="card">
-<<<<<<< HEAD
-            <div className="card-icon">⚛️</div>
-            <h3>Quantum Chemistry</h3>
-            <p>VQE, EOM, time evolution, and spectral estimation using cutting-edge quantum computing.</p>
+            <div className="card-icon">🔬</div>
+            <h3>Quick load</h3>
+            <p>Upload a PDB file or paste PDB text and render the structure instantly.</p>
           </article>
 
           <article className="card">
-            <div className="card-icon">🔬</div>
-            <h3>Quantum Spectroscopy</h3>
-            <p>Interactive absorption/emission spectra with phase estimation and shadow tomography.</p>
+            <div className="card-icon">🎨</div>
+            <h3>Flexible styles</h3>
+            <p>View protein cartoons, sticks, surfaces and switch color schemes for clarity.</p>
           </article>
 
           <article className="card">
-            <div className="card-icon">⏰</div>
-            <h3>Quantum Dynamics</h3>
-            <p>Trotterized time evolution for reaction mechanisms and electron transfer processes.</p>
-          </article>
-
-          <article className="card">
-            <div className="card-icon">🧠</div>
-            <h3>AI Analysis</h3>
-            <p>ML predictions, drug-likeness scoring, and Gemini-powered quantum chemistry insights.</p>
-          </article>
-
-          <article className="card">
-            <div className="card-icon">🎯</div>
-            <h3>Error Mitigation</h3>
-            <p>Advanced noise resilience with confidence scores and statistical error analysis.</p>
-          </article>
-
-          <article className="card">
-            <div className="card-icon">🔬</div>
-            <h3>3D Visualization</h3>
-            <p>Interactive molecular viewer with quantum orbital visualization and real-time manipulation.</p>
-          </article>
-        </section>
-
-        <section className="instructions">
-          <h2>Get started with Quantum Chemistry</h2>
-=======
-            <div className="card-icon card-anim">{/* animated icon */}
-              <svg width="32" height="32" viewBox="0 0 32 32"><circle cx="16" cy="16" r="12" fill="#4ef0ff" opacity="0.2"><animate attributeName="r" values="12;14;12" dur="2s" repeatCount="indefinite" /></circle><circle cx="16" cy="16" r="6" fill="#4ef0ff" opacity="0.5"><animate attributeName="r" values="6;8;6" dur="2s" repeatCount="indefinite" /></circle></svg>
-            </div>
-            <h3>Quick load</h3>
-            <p>Upload or paste a CIF or PDB file and render the structure instantly.</p>
-          </article>
-
-          <article className="card">
-            <div className="card-icon card-anim">
-              <svg width="32" height="32" viewBox="0 0 32 32"><rect x="8" y="8" width="16" height="16" rx="8" fill="#9b5cff" opacity="0.2"><animate attributeName="rx" values="8;12;8" dur="2s" repeatCount="indefinite" /></rect></svg>
-            </div>
-            <h3>Flexible styles</h3>
-            <p>View protein cartoons, sticks, surfaces and switch representations for clarity.</p>
-          </article>
-
-          <article className="card">
-            <div className="card-icon card-anim">
-              <svg width="32" height="32" viewBox="0 0 32 32"><polygon points="16,4 28,28 4,28" fill="#4ef0ff" opacity="0.2"><animate attributeName="points" values="16,4 28,28 4,28;16,8 28,24 4,24;16,4 28,28 4,28" dur="2s" repeatCount="indefinite" /></polygon></svg>
-            </div>
+            <div className="card-icon">⚡</div>
             <h3>Fast & lightweight</h3>
             <p>Uses the efficient 3Dmol.js viewer for responsive interaction even on large molecules.</p>
           </article>
         </section>
 
-        <section className="instructions fade-in">
+        <section className="instructions">
           <h2>Get started</h2>
->>>>>>> 433b3116
           <ol>
             <li>Click "Quantum Chemistry" to access the advanced quantum computing platform.</li>
             <li>Input your molecule and configure quantum simulation parameters (VQE, EOM, time evolution).</li>
